# All hooks use makefile targets in order to ensure
# consistency with command line and git workflows
repos:
- repo: local
  hooks:
<<<<<<< HEAD
=======
    -  id: flake8
       name: flake8
       entry: make cqa-flake8
       language: system
       types: [python]
>>>>>>> f2c3b634
    -  id: pyright
       name: pyright
       entry: make cqa-pyright
       language: system
       types: [python]
<<<<<<< HEAD
- repo: https://github.com/pre-commit/pre-commit-hooks
  rev: v5.0.0
  hooks:
    - id: check-added-large-files
    - id: detect-private-key
    - id: trailing-whitespace
    - id: end-of-file-fixer
    - id: check-merge-conflict
    - id: detect-aws-credentials
      args: [ --allow-missing-credentials ]
    - id: mixed-line-ending
      args: [ --fix=lf ]
- repo: https://github.com/astral-sh/ruff-pre-commit
  rev: v0.12.8
  hooks:
    - id: ruff-format
    - id: ruff
      args: [ --fix, --exit-non-zero-on-fix ]
minimum_pre_commit_version: 4.2.0
=======
    -  id: isort
       name: isort
       entry: make cqa-isort
       language: system
       types: [python]
    - id: ruff-format
      name: ruff format
      entry: make cqa-ruff-format
      language: system
>>>>>>> f2c3b634
<|MERGE_RESOLUTION|>--- conflicted
+++ resolved
@@ -3,20 +3,6 @@
 repos:
 - repo: local
   hooks:
-<<<<<<< HEAD
-=======
-    -  id: flake8
-       name: flake8
-       entry: make cqa-flake8
-       language: system
-       types: [python]
->>>>>>> f2c3b634
-    -  id: pyright
-       name: pyright
-       entry: make cqa-pyright
-       language: system
-       types: [python]
-<<<<<<< HEAD
 - repo: https://github.com/pre-commit/pre-commit-hooks
   rev: v5.0.0
   hooks:
@@ -35,15 +21,6 @@
     - id: ruff-format
     - id: ruff
       args: [ --fix, --exit-non-zero-on-fix ]
-minimum_pre_commit_version: 4.2.0
-=======
-    -  id: isort
-       name: isort
-       entry: make cqa-isort
-       language: system
-       types: [python]
-    - id: ruff-format
-      name: ruff format
-      entry: make cqa-ruff-format
-      language: system
->>>>>>> f2c3b634
+    - id: ruff
+      args: [ --fix, --exit-non-zero-on-fix ]
+minimum_pre_commit_version: 4.2.0