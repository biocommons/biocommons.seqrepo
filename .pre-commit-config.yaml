# All hooks use makefile targets in order to ensure
# consistency with command line and git workflows
repos:
- repo: local
  hooks:
<<<<<<< HEAD
    -  id: pyright
       name: pyright
       entry: pyright
=======
    -  id: flake8
       name: flake8
       entry: make cqa-flake8
       language: system
       types: [python]
    -  id: isort
       name: isort
       entry: make cqa-isort
>>>>>>> 5e27f7bf
       language: system
       types: [python]
- repo: https://github.com/pre-commit/pre-commit-hooks
  rev: v5.0.0
  hooks:
    - id: check-added-large-files
    - id: detect-private-key
    - id: trailing-whitespace
    - id: end-of-file-fixer
    - id: check-merge-conflict
    - id: detect-aws-credentials
      args: [ --allow-missing-credentials ]
    - id: mixed-line-ending
      args: [ --fix=lf ]
- repo: https://github.com/astral-sh/ruff-pre-commit
  rev: v0.12.8
  hooks:
    - id: ruff-format
    - id: ruff
      args: [ --fix, --exit-non-zero-on-fix ]
minimum_pre_commit_version: 4.2.0<|MERGE_RESOLUTION|>--- conflicted
+++ resolved
@@ -1,24 +1,4 @@
-# All hooks use makefile targets in order to ensure
-# consistency with command line and git workflows
 repos:
-- repo: local
-  hooks:
-<<<<<<< HEAD
-    -  id: pyright
-       name: pyright
-       entry: pyright
-=======
-    -  id: flake8
-       name: flake8
-       entry: make cqa-flake8
-       language: system
-       types: [python]
-    -  id: isort
-       name: isort
-       entry: make cqa-isort
->>>>>>> 5e27f7bf
-       language: system
-       types: [python]
 - repo: https://github.com/pre-commit/pre-commit-hooks
   rev: v5.0.0
   hooks:
