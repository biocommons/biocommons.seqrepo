[project]
name = "biocommons.seqrepo"
authors = [
    { name = "biocommons contributors", email = "biocommons-dev@googlegroups.com" },
]
description = "Non-redundant, compressed, journalled, file-based storage for biological sequences"
readme = "README.md"
license = { file = "LICENSE.txt" }
requires-python = ">=3.10"
classifiers = [
    "Programming Language :: Python :: 3",
    "Programming Language :: Python :: 3.10",
    "Programming Language :: Python :: 3.11",
    "Programming Language :: Python :: 3.12",
    "License :: OSI Approved :: Apache Software License",
    "Operating System :: OS Independent",
]
dynamic = ["version"]
dependencies = [
    "bioutils > 0.4",
    "coloredlogs ~= 15.0",
    "pysam ~= 0.22",
    "requests ~= 2.31",
    "tqdm ~= 4.66",
    "typing_extensions",
    "yoyo-migrations ~= 9.0",
]

[project.optional-dependencies]
shell = ["ipython ~= 8.4"]
dev = [
<<<<<<< HEAD
    "bandit ~= 1.7",
    "build ~= 0.8",
    "flake8 ~= 4.0",
    "isort ~= 5.10",
    "mypy-extensions ~= 1.0",
    "pre-commit ~= 3.4",
    "pylint ~= 2.14",
=======
    "bandit >= 1.8",
    "build >= 0.10",
    "flake8 >= 7.2",
    "ipython >= 8.33",
    "isort >= 5.13",
    "mypy-extensions >= 1.0",
    "pre-commit >= 3.8",
    "pylint >= 2.17",
    "pyright >= 1.1",
    "ruff >= 0.11",
]
tests = [
    "tox ~= 3.25",
>>>>>>> 6ecc920c
    "pytest-cov ~= 4.1",
    "pytest-optional-tests",
    "pytest ~= 7.1",
    "vcrpy",
]
docs = ["mkdocs"]

[project.scripts]
seqrepo = "biocommons.seqrepo.cli:main"

[project.urls]
"Homepage" = "https://github.com/biocommons/biocommons.seqrepo"
"Bug Tracker" = "https://github.com/biocommons/biocommons.seqrepo/issues"

[build-system]
requires = ["setuptools ~= 69.0", "setuptools_scm[toml] ~= 8.0"]
build-backend = "setuptools.build_meta"


[tool.setuptools]
include-package-data = true

[tool.setuptools.packages.find]
where = ["src"]
exclude = ["__pycache__", "*.pyc"]
namespaces = true

[tool.setuptools.package-data]
"biocommons.seqrepo.fastadir" = ["_data/migrations/*"]
"biocommons.seqrepo.seqaliasdb" = ["_data/migrations/*"]


[tool.setuptools_scm]


# https://docs.pytest.org/en/6.2.x/customize.html#pyproject-toml
[tool.pytest.ini_options]
addopts = "-s -v -x --strict-markers -m 'not extra' --doctest-modules --cov=src"
doctest_optionflags = [
    "ALLOW_BYTES",
    "ALLOW_UNICODE",
    "ELLIPSIS",
    "IGNORE_EXCEPTION_DETAIL",
    "NORMALIZE_WHITESPACE",
]
markers = [
    "network: tests that require network connectivity",
    "slow: slow tests that should be run infrequently",
    "vcr: tests with cached data",
]


[tool.coverage.run]
branch = true
source = ["biocommons.seqrepo"]
omit = ["*_test.py", "*/test/*", "*/tests/*"]


[tool.coverage.report]
show_missing = true
exclude_lines = [
    # Have to re-enable the standard pragma
    "pragma: no cover",

    # Don't complain about missing debug-only code:
    "def __repr__",
    "if self.debug",

    # Don't complain if tests don't hit defensive assertion code:
    "raise AssertionError",
    "raise NotImplementedError",

    # Don't complain if non-runnable code isn't run:
    "if __name__ == .__main__.:",
]

[tool.isort]
profile = "black"
src_paths = ["src", "tests"]

[tool.pyright]
include = ["src", "tests"]


[tool.pylint.'MESSAGES CONTROL']
disable = "R0913"


[tool.pylint.format]
max-line-length = 100

[tool.ruff]
src = ["src", "tests"]
line-length = 100<|MERGE_RESOLUTION|>--- conflicted
+++ resolved
@@ -29,15 +29,6 @@
 [project.optional-dependencies]
 shell = ["ipython ~= 8.4"]
 dev = [
-<<<<<<< HEAD
-    "bandit ~= 1.7",
-    "build ~= 0.8",
-    "flake8 ~= 4.0",
-    "isort ~= 5.10",
-    "mypy-extensions ~= 1.0",
-    "pre-commit ~= 3.4",
-    "pylint ~= 2.14",
-=======
     "bandit >= 1.8",
     "build >= 0.10",
     "flake8 >= 7.2",
@@ -51,7 +42,6 @@
 ]
 tests = [
     "tox ~= 3.25",
->>>>>>> 6ecc920c
     "pytest-cov ~= 4.1",
     "pytest-optional-tests",
     "pytest ~= 7.1",
