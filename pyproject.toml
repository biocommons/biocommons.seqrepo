--- conflicted
+++ resolved
@@ -29,26 +29,13 @@
 [project.optional-dependencies]
 shell = ["ipython >= 8.33"]
 dev = [
-<<<<<<< HEAD
     "build ~= 0.8",
     "ipython ~= 8.4",
-    "mypy-extensions ~= 1.0",
     "pre-commit >= 4.2.0",
     "pyright~=1.1",
+    "mypy-extensions ~= 1.0",
     "ruff == 0.12.8",
     "requests_html ~= 0.10",
-=======
-    "bandit >= 1.8",
-    "build >= 0.10",
-    "flake8 >= 7.2",
-    "ipython >= 8.33",
-    "isort >= 5.13",
-    "mypy-extensions >= 1.0",
-    "pre-commit >= 3.8",
-    "pylint >= 2.17",
-    "pyright >= 1.1",
-    "ruff >= 0.11",
->>>>>>> f2c3b634
 ]
 tests = [
     "tox >= 3.28",
