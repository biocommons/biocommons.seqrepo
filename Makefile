# Makefile for Python project

.DELETE_ON_ERROR:
.PHONY: FORCE
.PRECIOUS:
.SUFFIXES:


SHELL:=bash -e -o pipefail # -O globstar

SELF:=$(firstword $(MAKEFILE_LIST))

VE_DIR=venv

TEST_DIRS:=tests
DOC_TESTS:=src ./README.rst


############################################################################
#= BASIC USAGE
default: help

#=> help -- display this help message
help:
	@sbin/makefile-extract-documentation "${SELF}"


############################################################################
#= SETUP, INSTALLATION, PACKAGING

#=> devready: create venv, install prerequisites, install pkg in develop mode
.PHONY: devready
devready:
	make ${VE_DIR} && source ${VE_DIR}/bin/activate && make develop
	@echo '#################################################################################'
	@echo '###  Do not forget to `source ${VE_DIR}/bin/activate` to use this environment  ###'
	@echo '#################################################################################'

#=> venv: make a Python 3 virtual environment
${VE_DIR}:
	python3 -mvenv $@; \
	source $@/bin/activate; \
	python3 -m ensurepip --upgrade; \
	pip install --upgrade pip setuptools wheel

#=> develop: install package in develop mode
.PHONY: develop
develop:
	pip install -e ".[dev,tests]"
	pre-commit install

#=> install: install package
.PHONY: install
install:
	pip install .

#=> build: make sdist and wheel
.PHONY: build
build: %:
	python -m build


############################################################################
#= TESTING
# see test configuration in pyproject.toml

#=> test: execute tests
#=> test-code: test code (including embedded doctests)
#=> test-docs: test example code in docs
#=> test-/tag/ -- run tests marked with /tag/
# TODO: rationalize tags
# find tests -name \*.py | xargs perl -ln0e 'while (m/@pytest.mark.(\w+)/g) {print $1 if not $seen{$1}++}'  | sort
# => extra fx issues mapping models normalization parametrize pnd quick regression validation
.PHONY: test test-code test-docs
test:
	pytest
test-docs:
	pytest docs
test-code:
	pytest src
test-%:
	pytest -m '$*' src

#=> tox -- run all tox tests
tox:
	tox


#=> cqa: execute code quality tests
<<<<<<< HEAD
cqa:
	ruff format --check
	ruff check
cqa-pyright:
	pyright src
=======
cqa: cqa-flake8 cqa-isort cqa-ruff-format cqa-bandit
cqa-flake8:
	# stop the build if there are Python syntax errors or undefined names
	flake8 --count --select=E9,F63,F7,F82 --show-source --statistics src
	# exit-zero treats all errors as warnings. The GitHub editor is 127 chars wide
	flake8 --count --exit-zero --max-complexity=10 --statistics src
cqa-isort:
	isort --check --profile black src
cqa-ruff-format:
	ruff format --check src
cqa-bandit:
	bandit -ll -r src

>>>>>>> 5e27f7bf

#=> reformat: reformat code
.PHONY: reformat
reformat:
	ruff check --fix
	ruff format


############################################################################
#= UTILITY TARGETS

#=> rename: rename files and substitute content for new repo name
.PHONY: rename
rename:
	./sbin/rename-package

#=> docs -- make sphinx docs
.PHONY: docs
docs: develop
	# RTD makes json. Build here to ensure that it works.
	make -C doc html json

############################################################################
#= CLEANUP

#=> clean: remove temporary and backup files
.PHONY: clean
clean:
	rm -frv **/*~ **/*.bak

#=> cleaner: remove files and directories that are easily rebuilt
.PHONY: cleaner
cleaner: clean
	rm -frv .cache build dist docs/_build
	rm -frv **/__pycache__
	rm -frv **/*.egg-info
	rm -frv **/*.pyc
	rm -frv **/*.orig
	rm -frv **/*.rej
	rm -fvr .ruff_cache

#=> cleanest: remove files and directories that require more time/network fetches to rebuild
.PHONY: cleanest
cleanest: cleaner
	rm -frv .eggs .tox venv

#=> distclean: remove untracked files and other detritus
.PHONY: distclean
distclean: cleanest
	git clean -df

## <LICENSE>
## Copyright 2023 Source Code Committers
##
## Licensed under the Apache License, Version 2.0 (the "License");
## you may not use this file except in compliance with the License.
## You may obtain a copy of the License at
##
##     http://www.apache.org/licenses/LICENSE-2.0
##
## Unless required by applicable law or agreed to in writing, software
## distributed under the License is distributed on an "AS IS" BASIS,
## WITHOUT WARRANTIES OR CONDITIONS OF ANY KIND, either express or implied.
## See the License for the specific language governing permissions and
## limitations under the License.
## </LICENSE><|MERGE_RESOLUTION|>--- conflicted
+++ resolved
@@ -85,36 +85,16 @@
 tox:
 	tox
 
-
 #=> cqa: execute code quality tests
-<<<<<<< HEAD
 cqa:
 	ruff format --check
 	ruff check
-cqa-pyright:
-	pyright src
-=======
-cqa: cqa-flake8 cqa-isort cqa-ruff-format cqa-bandit
-cqa-flake8:
-	# stop the build if there are Python syntax errors or undefined names
-	flake8 --count --select=E9,F63,F7,F82 --show-source --statistics src
-	# exit-zero treats all errors as warnings. The GitHub editor is 127 chars wide
-	flake8 --count --exit-zero --max-complexity=10 --statistics src
-cqa-isort:
-	isort --check --profile black src
-cqa-ruff-format:
-	ruff format --check src
-cqa-bandit:
-	bandit -ll -r src
-
->>>>>>> 5e27f7bf
 
 #=> reformat: reformat code
 .PHONY: reformat
 reformat:
 	ruff check --fix
 	ruff format
-
 
 ############################################################################
 #= UTILITY TARGETS
