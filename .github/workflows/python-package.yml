--- conflicted
+++ resolved
@@ -15,11 +15,7 @@
       with:
         python-version: "3.12"
         cache: pip
-<<<<<<< HEAD
         cache-dependency-path: 'pyproject.toml'
-=======
-        cache-dependency-path: '**/pyproject.toml'
->>>>>>> f2c3b634
 
     - name: Install dev dependencies
       run: |
@@ -28,7 +24,6 @@
 
     - name: Lint with Ruff
       run: |
-<<<<<<< HEAD
         ruff check .
 
     - name: Format check with Ruff
@@ -49,21 +44,6 @@
       uses: pre-commit/action@v3.0.1
       with:
         extra_args: mixed-line-ending --all-files
-=======
-        make cqa-flake8
-        
-    - name: Format check with isort
-      run: |
-        make cqa-isort
-
-    - name: Format check with ruff
-      run: |
-        make cqa-ruff-format
-
-    - name: Security check with bandit
-      run: |
-        make cqa-bandit
->>>>>>> f2c3b634
 
   test:
     runs-on: ubuntu-latest
