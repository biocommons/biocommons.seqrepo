--- conflicted
+++ resolved
@@ -1,14 +1,12 @@
-"""Provide DB-based access to aliases for sequences."""
-
 import datetime
 import logging
 import sqlite3
-from collections.abc import Iterator
 from importlib import resources
+from typing import Iterator, Optional, Union
 
 import yoyo
 
-from biocommons.seqrepo._internal.translate import translate_alias_records, translate_api2db
+from .._internal.translate import translate_alias_records, translate_api2db
 
 _logger = logging.getLogger(__name__)
 # _logger.addFilter(DuplicateFilter())
@@ -19,31 +17,25 @@
 min_sqlite_version_info = (3, 8, 0)
 if sqlite3.sqlite_version_info < min_sqlite_version_info:  # pragma: no cover
     min_sqlite_version = ".".join(map(str, min_sqlite_version_info))
-    msg = f"{__package__} requires sqlite3 >= {min_sqlite_version} but {sqlite3.sqlite_version} is installed"
+    msg = "{} requires sqlite3 >= {} but {} is installed".format(
+        __package__, min_sqlite_version, sqlite3.sqlite_version
+    )
     raise ImportError(msg)
 
 
 sqlite3.register_converter("timestamp", lambda val: datetime.datetime.fromisoformat(val.decode()))
 
 
-class SeqAliasDB:
+class SeqAliasDB(object):
     """Implements a sqlite database of sequence aliases"""
 
     def __init__(
         self,
         db_path: str,
         writeable: bool = False,
-        translate_ncbi_namespace: str | None = None,
+        translate_ncbi_namespace: Optional[str] = None,
         check_same_thread: bool = True,
     ) -> None:
-        """Initialize SeqAliasDb.
-
-        :param db_path: location of sqlite DB file
-        :param writeable: whether to support writes to DB
-        :param translate_ncbi_namespace: (deprecated, don't use this)
-        :param check_same_thread: whether to use stdlib ``check_same_thread`` arg,
-            protecting against DB access from other threads
-        """
         self._db_path = db_path
         self._writeable = writeable
 
@@ -65,13 +57,9 @@
         # if we're not at the expected schema version for this code, bail
         if schema_version != expected_schema_version:  # pragma: no cover
             raise RuntimeError(
-<<<<<<< HEAD
-                f"Upgrade required: Database schemaversion is {schema_version} and code expects {expected_schema_version}"
-=======
                 "Upgrade required: Database schemaversion is {} and code expects {}".format(
                     schema_version, expected_schema_version
                 )
->>>>>>> f2c3b634
             )
 
     # ############################################################################
@@ -87,20 +75,19 @@
             (seq_id,),
         )
         c = cursor.fetchone()
-        return bool(c["ex"])
+        return True if c["ex"] else False
 
     # ############################################################################
     # Public methods
 
     def commit(self) -> None:
-        """Trigger DB commit."""
         if self._writeable:
             self._db.commit()
 
     def fetch_aliases(
-        self, seq_id: str, current_only: bool = True, translate_ncbi_namespace: str | None = None
+        self, seq_id: str, current_only: bool = True, translate_ncbi_namespace: Optional[str] = None
     ) -> list[dict]:
-        """Return list of alias annotation records (dicts) for a given seq_id"""
+        """return list of alias annotation records (dicts) for a given seq_id"""
         _logger.warning(
             "SeqAliasDB::fetch_aliases() is deprecated; use find_aliases(seq_id=...) instead"
         )
@@ -113,13 +100,13 @@
 
     def find_aliases(
         self,
-        seq_id: str | None = None,
-        namespace: str | None = None,
-        alias: str | None = None,
+        seq_id: Optional[str] = None,
+        namespace: Optional[str] = None,
+        alias: Optional[str] = None,
         current_only: bool = True,
-        translate_ncbi_namespace: bool | None = None,
+        translate_ncbi_namespace: Optional[bool] = None,
     ) -> Iterator[dict]:
-        """Return iterator over alias annotation dicts that match criteria
+        """returns iterator over alias annotation dicts that match criteria
 
         The arguments, all optional, restrict the records that are
         returned.  Without arguments, all aliases are returned.
@@ -128,11 +115,13 @@
 
         If arguments contain %, the `like` comparison operator is
         used.  Otherwise arguments must match exactly.
+
         """
+
         clauses = []
         params = []
 
-        def eq_or_like(s: str) -> str:
+        def eq_or_like(s):
             return "like" if "%" in s else "="
 
         if translate_ncbi_namespace is not None:
@@ -145,37 +134,36 @@
             ns_api2db = translate_api2db(namespace, alias)
             if ns_api2db:
                 namespace, alias = ns_api2db[0]
-            clauses += [f"namespace {eq_or_like(namespace)} ?"]
+            clauses += ["namespace {} ?".format(eq_or_like(namespace))]
             params += [namespace]
         if alias is not None:
-            clauses += [f"alias {eq_or_like(alias)} ?"]
+            clauses += ["alias {} ?".format(eq_or_like(alias))]
             params += [alias]
         if seq_id is not None:
-            clauses += [f"seq_id {eq_or_like(seq_id)} ?"]
+            clauses += ["seq_id {} ?".format(eq_or_like(seq_id))]
             params += [seq_id]
         if current_only:
             clauses += ["is_current = 1"]
 
         cols = ["seqalias_id", "seq_id", "alias", "added", "is_current"]
         cols += ["namespace"]
-        sql = f"select {', '.join(cols)} from seqalias"  # noqa: S608
+        sql = "select {cols} from seqalias".format(cols=", ".join(cols))  # nosec
         if clauses:
             sql += " where " + " and ".join("(" + c + ")" for c in clauses)
         sql += " order by seq_id, namespace, alias"
 
-        _logger.debug("Executing: %s with params %s", sql, params)
+        _logger.debug("Executing: {} with params {}".format(sql, params))
         cursor = self._db.cursor()
         cursor.execute(sql, params)
         return translate_alias_records(dict(r) for r in cursor)
 
     def schema_version(self) -> int:
-        """Return schema version as integer"""
+        """return schema version as integer"""
         cursor = self._db.cursor()
         cursor.execute("select value from meta where key = 'schema version'")
         return int(cursor.fetchone()[0])
 
     def stats(self) -> dict:
-        """Get DB stats"""
         sql = """select count(*) as n_aliases, sum(is_current) as n_current,
         count(distinct seq_id) as n_sequences, count(distinct namespace) as
         n_namespaces, min(added) as min_ts, max(added) as max_ts from
@@ -184,13 +172,14 @@
         cursor.execute(sql)
         return dict(cursor.fetchone())
 
-    def store_alias(self, seq_id: str, namespace: str, alias: str) -> None | str | int:
-        """Associate a namespaced alias with a sequence
+    def store_alias(self, seq_id: str, namespace: str, alias: str) -> Union[None, str, int]:
+        """associate a namespaced alias with a sequence
 
         Alias association with sequences is idempotent: duplicate
         associations are discarded silently.
 
         """
+
         if not self._writeable:
             raise RuntimeError("Cannot write -- opened read-only")
 
@@ -200,7 +189,7 @@
             if new_alias is not None:
                 alias = new_alias
 
-        log_pfx = f"store({seq_id},{namespace},{alias})"
+        log_pfx = "store({q},{n},{a})".format(n=namespace, a=alias, q=seq_id)
         cursor = self._db.cursor()
         try:
             cursor.execute(
@@ -208,13 +197,13 @@
                 (seq_id, namespace, alias),
             )
             # success => new record
-            return cursor.lastrowid  # noqa: TRY300
+            return cursor.lastrowid
         except Exception as ex:
             # Every driver has own class for IntegrityError so we have to
             # investigate if the exception class name contains 'IntegrityError'
             # which we can ignore
             if not type(ex).__name__.endswith("IntegrityError"):
-                raise (ex)  # noqa: TRY201
+                raise (ex)
         # IntegrityError fall-through
 
         # existing record is guaranteed to exist uniquely; fetchone() should always succeed
@@ -223,11 +212,11 @@
         # if seq_id matches current record, it's a duplicate (seq_id, namespace, alias) tuple
         # and we return current record
         if current_rec["seq_id"] == seq_id:
-            _logger.debug("%s: duplicate record", log_pfx)
+            _logger.debug(log_pfx + ": duplicate record")
             return current_rec["seqalias_id"]
 
         # otherwise, we're reassigning; deprecate old record, then retry
-        _logger.debug("%s: collision; deprecating %s", log_pfx, current_rec["seq_id"])
+        _logger.debug(log_pfx + ": collision; deprecating {s1}".format(s1=current_rec["seq_id"]))
         cursor.execute(
             "update seqalias set is_current = 0 where seqalias_id = ?",
             [current_rec["seqalias_id"]],
@@ -238,22 +227,18 @@
     # Internal methods
 
     def _dump_aliases(self) -> None:  # pragma: no cover
-<<<<<<< HEAD
-        import prettytable  # noqa: PLC0415
-=======
         import prettytable  # type: ignore
->>>>>>> f2c3b634
-
-        cursor = self._db.cursor()
-        fields = ["seqalias_id", "seq_id", "namespace", "alias", "added", "is_current"]
+
+        cursor = self._db.cursor()
+        fields = "seqalias_id seq_id namespace alias added is_current".split()
         pt = prettytable.PrettyTable(field_names=fields)
         cursor.execute("select * from seqalias")
         for r in cursor:
             pt.add_row([r[f] for f in fields])
-        print(pt)  # noqa: T201
+        print(pt)
 
     def _upgrade_db(self) -> None:
-        """Upgrade db using scripts for specified (current) schema version"""
+        """upgrade db using scripts for specified (current) schema version"""
         migration_path = "_data/migrations"
         sqlite3.connect(self._db_path).close()  # ensure that it exists
         db_url = "sqlite:///" + self._db_path
@@ -266,15 +251,8 @@
             raise ImportError(msg)
         migration_dir = str(resources.files(__package__) / migration_path)
         migrations = yoyo.read_migrations(migration_dir)
-<<<<<<< HEAD
-        if len(migrations) > 0:
-            raise FileNotFoundError(
-                f"no migration scripts found -- wrong migration path for {__package__}"
-            )
-=======
         assert len(migrations) > 0, (
             f"no migration scripts found -- wrong migration path for {__package__}"
         )
->>>>>>> f2c3b634
         migrations_to_apply = backend.to_apply(migrations)
         backend.apply_migrations(migrations_to_apply)