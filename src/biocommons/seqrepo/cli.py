--- conflicted
+++ resolved
@@ -12,7 +12,6 @@
 """
 
 import argparse
-import contextlib
 import datetime
 import gzip
 import itertools
@@ -24,7 +23,7 @@
 import subprocess
 import sys
 import tempfile
-from collections.abc import Generator, Iterable, Iterator
+from collections.abc import Iterable, Iterator
 
 import bioutils.assemblies
 import bioutils.seqfetcher
@@ -59,17 +58,11 @@
     :param opts: CLI args
     :raise RsyncExeError: if provided binary appears to be openrsync not rsync
     """
-<<<<<<< HEAD
-    result = subprocess.check_output([opts.rsync_exe, "--version"])  # noqa: S603
-    if result is not None and ("openrsync" in result.decode()):
-        msg = f"Binary located at {opts.rsync_exe} appears to be an `openrsync` instance, but the SeqRepo CLI requires `rsync` (NOT `openrsync`). Please install `rsync` and manually provide its location with the `--rsync-exe` option. See README for more information."
-        raise RsyncExeError(msg)
-=======
     if not opts.rsync_exe.startswith("/"):
         opts.rsync_exe = shutil.which(opts.rsync_exe)
         _logger.info(f"Found rsync at {opts.rsync_exe}")
     cmd = [opts.rsync_exe, "--version"]
-    result = subprocess.run(cmd, capture_output=True)
+    result = subprocess.run(cmd, check=False, capture_output=True)
     result.check_returncode()
     if result.stdout.decode().startswith("openrsync"):
         _logger.critical(
@@ -77,7 +70,6 @@
             "On a Mac, consider adding --rsync-exe or installing rsync (e.g., `brew install rsync`)"
         )
         sys.exit(1)
->>>>>>> f2c3b634
 
 
 def _get_remote_instances(opts: argparse.Namespace) -> list[str]:
@@ -89,15 +81,15 @@
         "--copy-dirlinks",
         opts.remote_host + "::seqrepo",
     ]
-    _logger.debug("Executing `%s`", " ".join(rsync_cmd))
-    result = subprocess.check_output(rsync_cmd)  # noqa: S603
+    _logger.debug("Executing `" + " ".join(rsync_cmd) + "`")
+    result = subprocess.check_output(rsync_cmd)
     lines = result.decode().splitlines()[1:]
     dirs = (m.group(1) for m in (line_re.match(line) for line in lines) if m)
-    return sorted(filter(instance_name_new_re.match, dirs))
+    return sorted(list(filter(instance_name_new_re.match, dirs)))
 
 
 def _get_local_instances(opts: argparse.Namespace) -> list[str]:
-    return sorted(filter(instance_name_re.match, os.listdir(opts.root_directory)))
+    return sorted(list(filter(instance_name_re.match, os.listdir(opts.root_directory))))
 
 
 def _latest_instance(opts: argparse.Namespace) -> str | None:
@@ -287,7 +279,7 @@
     ap.add_argument(
         "--destination-name",
         "-d",
-        default=datetime.datetime.now(datetime.timezone.utc).strftime("%F"),
+        default=datetime.datetime.utcnow().strftime("%F"),
         help="destination directory name (must not already exist)",
     )
 
@@ -324,7 +316,8 @@
     )
     ap.set_defaults(func=update_latest)
 
-    return top_p.parse_args()
+    opts = top_p.parse_args()
+    return opts
 
 
 ############################################################################
@@ -365,10 +358,10 @@
     else:
         namespaces = [
             r["namespace"]
-            for r in sr.aliases._db.execute("select distinct namespace from seqalias")  # noqa: SLF001
+            for r in sr.aliases._db.execute("select distinct namespace from seqalias")
         ]
         assemblies_to_load = sorted(k for k in assemblies if k not in namespaces)
-    _logger.info("%s assemblies to load", len(assemblies_to_load))
+    _logger.info(f"{len(assemblies_to_load)} assemblies to load")
 
     ncbi_alias_map = {
         r["alias"]: r["seq_id"]
@@ -376,11 +369,11 @@
     }
 
     for assy_name in tqdm.tqdm(assemblies_to_load, unit="assembly"):
-        _logger.debug("loading %s", assy_name)
+        _logger.debug("loading " + assy_name)
         sequences = assemblies[assy_name]["sequences"]
         eq_sequences = [s for s in sequences if s["relationship"] in ("=", "<>")]
         if not eq_sequences:
-            _logger.info("No '=' sequences to load for %s; skipping", assy_name)
+            _logger.info(f"No '=' sequences to load for {assy_name}; skipping")
             continue
 
         # all assembled-molecules (1..22, X, Y, MT) have ncbi aliases in seqrepo
@@ -389,18 +382,22 @@
         ]
         if not_in_seqrepo:
             _logger.warning(
-                "Assembly %s references %s accessions not in SeqRepo instance %s (e.g., %s)",
-                assy_name,
-                len(not_in_seqrepo),
-                opts,
-                ", ".join([*not_in_seqrepo[:5], "..."]),
+                "Assembly {an} references {n} accessions not in SeqRepo instance "
+                "{opts.instance_name} (e.g., {acs})".format(
+                    an=assy_name,
+                    n=len(not_in_seqrepo),
+                    opts=opts,
+                    acs=", ".join(not_in_seqrepo[:5] + ["..."]),
+                )
             )
             if not opts.partial_load:
-                _logger.warning("Skipping %s (-p to enable partial loading)", assy_name)
+                _logger.warning(f"Skipping {assy_name} (-p to enable partial loading)")
                 continue
 
         eq_sequences = [es for es in eq_sequences if es["refseq_ac"] in ncbi_alias_map]
-        _logger.info("Loading %s new accessions for assembly %s", len(eq_sequences), assy_name)
+        _logger.info(
+            f"Loading {len(eq_sequences)} new accessions for assembly {assy_name}"
+        )
 
         for s in eq_sequences:
             seq_id = ncbi_alias_map[s["refseq_ac"]]
@@ -408,18 +405,18 @@
             for alias in aliases:
                 sr.aliases.store_alias(seq_id=seq_id, **alias)
                 _logger.debug(
-                    "Added assembly alias %s:%s for %s", alias["namespace"], alias["alias"], seq_id
+                    f"Added assembly alias {alias['namespace']}:{alias['alias']} for {seq_id}"
                 )
         sr.commit()
 
 
-def export(opts: argparse.Namespace) -> None:  # noqa: C901
+def export(opts: argparse.Namespace) -> None:
     seqrepo_dir = os.path.join(opts.root_directory, opts.instance_name)
     sr = SeqRepo(seqrepo_dir)
 
     if opts.ALIASES:
 
-        def alias_generator() -> Generator:
+        def alias_generator():
             for alias in set(opts.ALIASES):
                 yield from sr.aliases.find_aliases(
                     namespace=opts.namespace,  # None okay
@@ -427,7 +424,7 @@
                     translate_ncbi_namespace=True,
                 )
 
-        def _rec_iterator_aliases() -> Generator:
+        def _rec_iterator_aliases():
             """Yield (srec, [arec]) tuples to export"""
             grouped_alias_iterator = itertools.groupby(
                 alias_generator(), key=lambda arec: (arec["seq_id"])
@@ -441,7 +438,7 @@
 
     elif opts.namespace:
 
-        def _rec_iterator_namespace() -> Generator:
+        def _rec_iterator_namespace():
             """Yield (srec, [arec]) tuples to export"""
             alias_iterator = sr.aliases.find_aliases(
                 namespace=opts.namespace, translate_ncbi_namespace=True
@@ -458,30 +455,30 @@
 
     else:
 
-        def _rec_iterator_sr() -> Generator:
+        def _rec_iterator_sr():
             yield from sr
 
         _rec_iterator = _rec_iterator_sr
 
     for srec, arecs in _rec_iterator():
         nsad = _convert_alias_records_to_ns_dict(arecs)
-        aliases = [f"{ns}:{a}" for ns, aliases in sorted(nsad.items()) for a in aliases]
+        aliases = [
+            f"{ns}:{a}" for ns, aliases in sorted(nsad.items()) for a in aliases
+        ]
         print(">" + " ".join(aliases))
         for line in _wrap_lines(srec["seq"], 100):
             print(line)
 
 
-def export_aliases(opts: argparse.Namespace) -> None:
-    """Print known aliases to console"""
+def export_aliases(opts):
     seqrepo_dir = os.path.join(opts.root_directory, opts.instance_name)
     sr = SeqRepo(seqrepo_dir)
     alias_iterator = sr.aliases.find_aliases(translate_ncbi_namespace=True)
     grouped_alias_iterator = itertools.groupby(alias_iterator, key=lambda arec: (arec["seq_id"]))
     for _, arecs in grouped_alias_iterator:
-        if opts.namespace and not any(
-            arec for arec in arecs if arec["namespace"] == opts.namespace
-        ):
-            continue
+        if opts.namespace:
+            if not any(arec for arec in arecs if arec["namespace"] == opts.namespace):
+                continue
         nsaliases = [f"{a['namespace']}:{a['alias']}" for a in arecs]
         # TODO: Tech debt: These are hacks to work around that GA4GH ids
         # aren't officially in seqrepo yet.
@@ -501,7 +498,7 @@
         ac_bar.set_description(ac)
         aliases_cur = sr.aliases.find_aliases(namespace=opts.namespace, alias=ac)
         if aliases_cur:
-            _logger.info("%s already in %s", ac, sr)
+            _logger.info(f"{ac} already in {sr}")
             continue
         seq = bioutils.seqfetcher.fetch_seq(ac)
         aliases = [{"namespace": opts.namespace, "alias": ac}]
@@ -514,7 +511,7 @@
     seqrepo_dir = os.path.join(opts.root_directory, opts.instance_name)
     if os.path.exists(seqrepo_dir) and len(os.listdir(seqrepo_dir)) > 0:
         raise OSError(f"{seqrepo_dir} exists and is not empty")
-    _ = SeqRepo(seqrepo_dir, writeable=True)
+    sr = SeqRepo(seqrepo_dir, writeable=True)  # noqa: F841
 
 
 def list_local_instances(opts: argparse.Namespace) -> None:
@@ -551,11 +548,11 @@
         fn_bar.set_description(os.path.basename(fn))
         if fn == "-":
             fh = sys.stdin
-        elif fn.endswith((".gz", ".bgz")):
-            fh = gzip.open(fn, mode="rt", encoding="ascii")  # noqa: SIM115
+        elif fn.endswith(".gz") or fn.endswith(".bgz"):
+            fh = gzip.open(fn, mode="rt", encoding="ascii")
         else:
-            fh = open(fn, encoding="ascii")  # noqa: SIM115
-        _logger.info("Opened %s", fn)
+            fh = open(fn, encoding="ascii")
+        _logger.info("Opened " + fn)
         seq_bar = tqdm.tqdm(
             FastaIter(fh),  # type: ignore
             unit=" seqs",
@@ -583,11 +580,11 @@
             raise KeyError(f"{instance_name}: not in list of remote instance names")
     else:
         instance_name = remote_instances[-1]
-        _logger.info("most recent seqrepo instance is %s", instance_name)
+        _logger.info("most recent seqrepo instance is " + instance_name)
 
     local_instances = _get_local_instances(opts)
     if instance_name in local_instances:
-        _logger.warning("%s: instance already exists; skipping", instance_name)
+        _logger.warning(f"{instance_name}: instance already exists; skipping")
         return
 
     tmp_dir = tempfile.mkdtemp(dir=opts.root_directory, prefix=instance_name + ".")
@@ -600,12 +597,12 @@
         cmd += ["--link-dest=" + os.path.join(opts.root_directory, latest_local_instance) + "/"]
     cmd += [f"{opts.remote_host}::seqrepo/{instance_name}/", tmp_dir]
 
-    _logger.debug("Executing: %s", " ".join(cmd))
+    _logger.debug("Executing: " + " ".join(cmd))
     if not opts.dry_run:
-        subprocess.check_call(cmd)  # noqa: S603
+        subprocess.check_call(cmd)
         dst_dir = os.path.join(opts.root_directory, instance_name)
         os.rename(tmp_dir, dst_dir)
-        _logger.info("%s: successfully updated (%s)", instance_name, dst_dir)
+        _logger.info(f"{instance_name}: successfully updated ({dst_dir})")
         if opts.update_latest:
             update_latest(opts, instance_name)
 
@@ -620,7 +617,7 @@
 
     sr = SeqRepo(seqrepo_dir)
     print(f"seqrepo {__version__}")
-    print(f"instance directory: {sr._root_dir}, {tot_size / 1e9:.1f} GB")  # noqa: SLF001
+    print(f"instance directory: {sr._root_dir}, {tot_size / 1e9:.1f} GB")
     print(
         f"backends: fastadir (schema {sr.sequences.schema_version()}), seqaliasdb (schema {sr.aliases.schema_version()}) "
     )
@@ -636,11 +633,9 @@
 
 
 def snapshot(opts: argparse.Namespace) -> None:
-    """Snapshot a seqrepo data directory
-
-    * hardlink sequence files
-    * copy sqlite databases
-    * remove write permissions from directories
+    """Snapshot a seqrepo data directory by hardlinking sequence files,
+    copying sqlite databases, and remove write permissions from directories
+
     """
     seqrepo_dir = os.path.join(opts.root_directory, opts.instance_name)
 
@@ -653,22 +648,18 @@
     dst_dir = os.path.realpath(dst_dir)
 
     if os.path.commonpath([src_dir, dst_dir]).startswith(src_dir):
-<<<<<<< HEAD
-        raise RuntimeError(f"Cannot nest seqrepo directories ({dst_dir} is within {src_dir})")
-=======
         raise RuntimeError(
-            "Cannot nest seqrepo directories ({} is within {})".format(dst_dir, src_dir)
+            f"Cannot nest seqrepo directories ({dst_dir} is within {src_dir})"
         )
->>>>>>> f2c3b634
 
     if os.path.exists(dst_dir):
         raise OSError(dst_dir + ": File exists")
 
     tmp_dir = tempfile.mkdtemp(prefix=dst_dir + ".")
 
-    _logger.debug("src_dir = %s", src_dir)
-    _logger.debug("dst_dir = %s", dst_dir)
-    _logger.debug("tmp_dir = %s", tmp_dir)
+    _logger.debug("src_dir = " + src_dir)
+    _logger.debug("dst_dir = " + dst_dir)
+    _logger.debug("tmp_dir = " + tmp_dir)
 
     # TODO: cleanup of tmpdir on failure
     os.makedirs(tmp_dir, exist_ok=True)
@@ -702,7 +693,7 @@
     # recursively drop write perms on snapshot
     mode_aw = stat.S_IWUSR | stat.S_IWGRP | stat.S_IWOTH
 
-    def _drop_write(p: str) -> None:
+    def _drop_write(p):
         mode = os.lstat(p).st_mode
         new_mode = mode & ~mode_aw
         os.chmod(p, new_mode)
@@ -716,14 +707,14 @@
     _drop_write(tmp_dir)
     os.rename(tmp_dir, dst_dir)
 
-    _logger.info("snapshot created in %s", dst_dir)
+    _logger.info("snapshot created in " + dst_dir)
     os.chdir(wd)
 
 
 def start_shell(opts: argparse.Namespace) -> None:
     seqrepo_dir = os.path.join(opts.root_directory, opts.instance_name)
-    sr = SeqRepo(seqrepo_dir)  # noqa: F841
-    import IPython  # noqa: PLC0415
+    sr = SeqRepo(seqrepo_dir)  # noqa: 682
+    import IPython
 
     IPython.embed(
         header="\n".join(
@@ -743,37 +734,32 @@
 
 
 def update_digests(opts: argparse.Namespace) -> None:
-    """Update sequence digests"""
     seqrepo_dir = os.path.join(opts.root_directory, opts.instance_name)
     sr = SeqRepo(seqrepo_dir, writeable=True)
     for srec in tqdm.tqdm(sr.sequences):
-        sr._update_digest_aliases(srec["seq_id"], srec["seq"])  # noqa: SLF001
+        sr._update_digest_aliases(srec["seq_id"], srec["seq"])
 
 
 def update_latest(opts: argparse.Namespace, mri: str | None = None) -> None:
-    """Update `latest` symlink"""
     if not mri:
         instances = _get_local_instances(opts)
         if not instances:
-            _logger.error("No seqrepo instances in %s", opts.root_directory)
+            _logger.error(f"No seqrepo instances in {opts.root_directory}")
             return
         mri = instances[-1]
     dst = os.path.join(opts.root_directory, "latest")
-    with contextlib.suppress(OSError):
+    try:
         os.unlink(dst)
+    except OSError:
+        pass
     os.symlink(mri, dst)
-    _logger.info("Linked `latest` -> `%s`", mri)
+    _logger.info(f"Linked `latest` -> `{mri}`")
 
 
 def main() -> None:
-    """Run CLI"""
     opts = parse_arguments()
     verbose_log_level = (
-        logging.WARNING
-        if opts.verbose == 0
-        else logging.INFO
-        if opts.verbose == 1
-        else logging.DEBUG
+        logging.WARNING if opts.verbose == 0 else logging.INFO if opts.verbose == 1 else logging.DEBUG
     )
     logging.basicConfig(level=verbose_log_level)
     opts.func(opts)
@@ -784,10 +770,7 @@
 
 
 def _convert_alias_records_to_ns_dict(records: Iterable[dict]) -> dict:
-    """Convert a set of alias db records to a dict
-
-    IE like {ns: [aliases], ...}
-
+    """Converts a set of alias db records to a dict like {ns: [aliases], ...}
     aliases are lexicographicaly sorted
     """
     records = sorted(records, key=lambda r: (r["namespace"], r["alias"]))
