--- conflicted
+++ resolved
@@ -27,24 +27,6 @@
 # opening two repositories with different versions is not possible.
 
 expected_schema_version = 1
-
-
-class LockableFabgzReader(contextlib.AbstractContextManager):
-    """
-    Class that implements ContextManager and wraps a FabgzReader.
-    The FabgzReader is returned when acquired in a contextmanager with statement.
-    """
-
-    def __init__(self, path):
-        self.lock = threading.Lock()
-        self.fabgz_reader = FabgzReader(path)
-
-    def __enter__(self):
-        self.lock.acquire()
-        return self.fabgz_reader
-
-    def __exit__(self, exc_type, exc_value, traceback):
-        self.lock.release()
 
 
 class FastaDir(BaseReader, BaseWriter):
@@ -102,14 +84,15 @@
             
         if fd_cache_size == 0:
             _logger.info(f"File descriptor caching disabled")
-            self._open_for_reading = self._open_for_reading_uncached
+            def _open_for_reading(path):
+                _logger.debug("Opening for reading uncached: " + path)
+                return FabgzReader(path)
         else:
             _logger.warning(f"File descriptor caching enabled (size={fd_cache_size})")
             @functools.lru_cache(maxsize=fd_cache_size)
-            def _open_for_reading_cached(path):
-                return self._open_for_reading_uncached(path)
-            self._open_for_reading = _open_for_reading_cached
-
+            def _open_for_reading(path):
+                return FabgzReader(path)
+        self._open_for_reading = _open_for_reading
 
     def __del__(self):
         self._db.close()
@@ -249,25 +232,6 @@
         migrations_to_apply = backend.to_apply(migrations)
         backend.apply_migrations(migrations_to_apply)
 
-<<<<<<< HEAD
-    def _open_for_reading_uncached(self, path):
-        _logger.debug("Opening for reading: " + path)
-        return FabgzReader(path)
-=======
-    @functools.lru_cache()
-    def _open_for_reading(self, path):
-        """
-        Opens a FabgzReader to path, wraps in a LockableFabgzReader for use in context managers.
-        Places it in an LRU cache so file is only opened once per FastaDir object. Caller must
-        lock the LockableFabgzReader or otherwise handle concurrent access if sharing between
-        in-process concurrent execution threads, such as asyncio (e.g. WSGI/ASGI web servers)
-        """
-        _logger.debug("Opening for reading: %s", path)
-        if not os.path.exists(path):
-            _logger.error("_open_for_reading path does not exist: %s", path)
-        return LockableFabgzReader(path)
->>>>>>> 48958d76
-
     def _dump_aliases(self):
         import prettytable
 
