--- conflicted
+++ resolved
@@ -13,12 +13,8 @@
         caching_env_var_int = int(caching_env_var)
     except ValueError as e:
         raise ValueError(
-            f"{env_name} must be a valid int, none, or not set, currently it is " + caching_env_var
-<<<<<<< HEAD
+            f"{env_name} must be a valid int, none, or not set, currently it is {caching_env_var}"
         ) from e
-=======
-        )
->>>>>>> f2c3b634
     return caching_env_var_int
 
 
